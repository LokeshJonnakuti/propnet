--- conflicted
+++ resolved
@@ -14,16 +14,11 @@
 - doi:10.1002/pssb.2221310202
 - doi:10.1002/pssb.2221000240
 symbol_property_map:
-<<<<<<< HEAD
     Eg: band_gap
     n: refractive_index
 solve_for_all_symbols: True
-=======
-  Eg: band_gap
-  n: refractive_index
 test_data:
 - inputs:
     n: 2.2
   outputs:
-    Eg: 4.02215
->>>>>>> acb4b92d
+    Eg: 4.02215