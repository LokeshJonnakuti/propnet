"""
Module containing classes and methods for graph functionality in Propnet code.
"""

from typing import *

import networkx as nx

from propnet.models import DEFAULT_MODEL_DICT
from propnet.symbols import DEFAULT_SYMBOLS

from propnet.core.quantity import Quantity
import logging
from itertools import chain, product

logger = logging.getLogger("graph")

# TODO: reconsider polymorphism
class Graph(object):
    """
    Class containing methods for creating and interacting with a
    Property Network.

    The Property Network contains a set of Node namedtuples with
    connections stored as directed edges between the nodes.

    Upon initialization a base graph is constructed consisting of all
    valid SymbolTypes and Models found in surrounding folders. These are
    Symbol and Model node_types respectively. Connections are formed
    between the nodes based on given inputs and outputs of the models.
    At this stage the graph represents a symbolic web of properties
    without any actual input values.

    Materials and Properties / Conditions can be added at runtime using
    appropriate support methods. These methods dynamically create
    additional PropnetNodes and edges on the graph of Material and
    Quantity node_types respectively.

    Given a set of Materials and Properties / Conditions, the symbolic
    web of properties can be utilized to predict values of connected
    properties on demand.

    Attributes:
        _symbol_types ({str: Symbol}): data structure mapping Symbol
            name to Symbol object.
        _models ({str: Symbol}): data structure mapping Model name to
            Model object.
        _materials ({Material}): data structure storing the set of all
            materials present on the graph.
        _input_to_model ({Symbol: {Model}}): data structure mapping
            Symbol inputs to a set of corresponding Model objects that
            input that Symbol.
        _output_to_model ({Symbol: {Model}}): data structure mapping
            Symbol outputs to a set of corresponding Model objects that
            output that Symbol.
        _symbol_to_quantity ({Symbol: {Quantity}}): data structure
            mapping Symbols to a list of corresponding Quantity objects
            of that type.

    *** Dictionaries can be searched by supplying Symbol objects or
        Strings as to their names.

    """

    def __init__(self, materials=None, models=None, symbol_types=None):
        """
        Creates a Graph instance
        """

        # set our defaults if no models/symbol types supplied
        defaults = models or DEFAULT_MODEL_DICT
        symbol_types = symbol_types or DEFAULT_SYMBOLS

        # create the graph
        self._symbol_types = dict()
        self._models = dict()
        self._materials = set()
        self._input_to_model = DefaultDict(set)
        self._output_to_model = DefaultDict(set)
        self._symbol_to_quantity = DefaultDict(set)

        if symbol_types:
            self.update_symbol_types(symbol_types)

        if models:
            self.update_models(models)

        if materials:
            for material in materials:
                self.add_material(material)

    def __str__(self):
        """
        Returns a full summary of the graph in terms of the SymbolTypes,
        Symbols, Materials, and Models that it contains. Connections are
        shown as nesting within the printout.

        Returns:
            (str) representation of this Graph object.
        """
        QUANTITY_LENGTH_CAP = 35
        summary = ["Propnet Printout", ""]
        summary += ["Properties"]
        for property in self._symbol_types.keys():
            summary += ["\t" + property]
            if property not in self._symbol_to_quantity.keys():
                continue
            for quantity in self._symbol_to_quantity[self._symbol_types[property]]:
                qs = str(quantity)
                if "\n" in qs or len(qs) > QUANTITY_LENGTH_CAP:
                    qs = "..."
                summary += ["\t\tValue: " + qs]
        summary += [""]
        summary += ["Models"]
        for model in self._models.keys():
            summary += ["\t" + model]
        summary += [""]
        return "\n".join(summary)

    def update_symbol_types(self, symbol_types):
        """
        Add / redefine user-defined symbol types to the graph.
        If the input, symbol_types, includes keys in self._symbol_types, they are redefined.
        Args:
            symbol_types (dict<str, Symbol>): {name:Symbol}
        Returns:
            None
        """
        for (k, v) in symbol_types.items():
            self._symbol_types[k] = v

    def remove_symbol_types(self, symbol_types):
        """
        Removes user-defined Symbol objects to the Graph.
        Removes any models that input or output this Symbol because they are no longer defined
        without the given symbol_types.
        Args:
            symbol_types (dict<str, Symbol>): {name:Symbol}
        Returns:
            None
        """
        models_to_remove = {}
        for symbol in symbol_types.keys():
            if symbol not in self._symbol_types.keys():
                raise Exception("Trying to remove a symbol that is not currently defined.")
            if symbol_types[symbol] != self._symbol_types[symbol]:
                raise Exception("Trying to remove a symbol that is not currently defined.")
            s1 = self._input_to_model[symbol]
            s2 = self._output_to_model[symbol]
            for m in s1:
                models_to_remove[m.name] = m
            for m in s2:
                models_to_remove[m.name] = m
            del self._symbol_types[symbol]
            del self._input_to_model[symbol]
            del self._output_to_model[symbol]
        self.remove_models(models_to_remove)

    def get_symbol_types(self):
        """
        Getter method, returns a set of all Symbol objects present on the graph.
        Returns:
            (set<Symbol>)
        """
        to_return = set()
        for s in self._symbol_types.values():
            to_return.add(s)
        return to_return

    def update_models(self, models):
        """
        Add / redefine user-defined models to the graph.
        If the input, models, includes keys in self._models, they are redefined.
        The addition of a model may fail if appropriate Symbol objects are not already on the graph.
        If any addition operation fails, the entire update is aborted.
        Args:
            models (dict<str, Model>): Instances of the model class (subclasses AbstractModel)
        Returns:
            None
        """
        added = {}
        for model in models.values():
            self._models[model.name] = model
            added[model.name] = model
            try:
                for input_set in model.input_sets:
                    for property in input_set:
                        self._input_to_model[property].add(model)
                for output_set in model.output_sets:
                    for property in output_set:
                        self._output_to_model[property].add(model)
            except KeyError as e:
                self.remove_models(added)
                raise KeyError('Attempted to add a model to the property network with an unrecognized Symbol.\
                                Add {} Symbol to the property network before adding this model.'.format(e))

    def remove_models(self, models):
        """
        Remove user-defined models from the Graph.
        Args:
            models (dict<str, Model>): Instances of the model class
        Returns:
            None
        """
        for model in models.keys():
            if model not in self._models.keys():
                raise Exception("Attempted to remove a model not currently present in the graph.")
            del self._models[model]
        for s in self._input_to_model.values():
            for model in models.values():
                if model in s:
                    s.remove(model)
        for s in self._output_to_model.values():
            for model in models.values():
                if model in s:
                    s.remove(model)

    def get_models(self):
        """
        Getter method, returns a set of all model objects present on the graph.
        Returns:
            (set<Model>)
        """
        to_return = set()
        for model in self._models.values():
            to_return.add(model)
        return to_return

    def add_material(self, material):
        """
        Add a material and any of its associated properties to the Graph.
        Mutates the graph instance variable.
        Args:
            material (Material) Material whose information will be added to the graph.
        Returns:
            void
        """
        if material in self._materials:
            raise Exception("Material has already been added to the graph.")
        self._materials.add(material)
        material.parent = self
        for qs in material._symbol_to_quantity.values():
            for q in qs:
                self._add_quantity(q)

    def remove_material(self, material):
        """
        Removes a material and any of its associated properties from the Graph.
        Mutates the graph instance variable.

        Args:
            material (Material) Material whose information will be removed from the graph.
        Returns:
            void
        """
        if material not in self._materials:
            raise Exception("Trying to remove material that is not part of the graph.")
        self._materials.remove(material)
        for qs in list(material._symbol_to_quantity.values()):
            for q in qs:
                self._remove_quantity(q)
        material.parent = None

    def get_materials(self):
        """
        Getter method returning all materials on the graph.
        Returns:
            (set<Material>)
        """
        return {m for m in self._materials}

    def _add_quantity(self, property):
        """
        PRIVATE METHOD!
        Adds a property to this graph. Properties should be added to Material objects ONLY.
        This method is called ONLY by Material objects to ensure consistency of data structures.
        Args:
            property (Quantity):
        Returns:
            None
        """
        if property.symbol.name not in self._symbol_types:
            raise KeyError("Attempted to add a Quantity to the graph for which no corresponding Symbol exists.\
                            Please add the appropriate Symbol to the property network and try again.")
        self._symbol_to_quantity[property.symbol].add(property)

    def _remove_quantity(self, property):
        """
        PRIVATE METHOD!
        Removes this property from the graph. Properties should be removed from Material objects ONLY.
        This method is called ONLY by Material objects to ensure consistency of data structures.
        Args:
            property (Quantity): the property to be removed

        Returns:
            None
        """
        if property.symbol.name not in self._symbol_types:
            raise Exception("Attempted to remove a quantity not part of the graph.")
        self._symbol_to_quantity[property.symbol].remove(property)
        if len(self._symbol_to_quantity[property.symbol]) == 0:
            del self._symbol_to_quantity[property.symbol]

    # TODO: deprecate this and use web app
    @property
    def graph(self):
        """
        Generates a networkX data structure representing the property network and returns
        this object.
        Returns:
            (networkX.multidigraph)
        """
        graph = nx.MultiDiGraph()

        # Create the abstract graph.
        for symbol in self._input_to_model:
            for model in self._input_to_model[symbol]:
                graph.add_edge(symbol, model)
        for symbol in self._output_to_model:
            for model in self._output_to_model[symbol]:
                graph.add_edge(model, symbol)

        # Add the concrete graph.
        for symbol in self._symbol_to_quantity:
            for quantity in self._symbol_to_quantity[symbol]:
                for material in quantity._material:
                    graph.add_edge(material, quantity)
                graph.add_edge(quantity, symbol)

        # Add orphan nodes
        for symbol in self._symbol_types:
            if not symbol in graph.nodes:
                graph.add_node(symbol)

        return graph

    def calculable_properties(self, property_type_set):
        """
        Given a set of Symbol objects, returns all new Symbol objects
        that may be calculable from the inputs. Resulting set contains
        only those new Symbol objects derivable.

        The result should be used with caution:
            1) Models may not produce an output if their input
                conditions are not met.
            2) Models may require more than one Quantity of a
                given Symbol type to generate an output.

        Args:
            property_type_set (set<Symbol>): the set of Symbol objects taken as starting properties.
        Returns:
            ((set<Symbol>, set<Model>)) the set of all Symbol objects that can be derived from the property_type_set,
                                        the set of all Model objects that are used in deriving the new Symbol objects.
        """
        # Set of theoretically derivable properties.
        derivable = set()

        # Set of theoretically available properties.
        working = set()
        for p in property_type_set:
            working.add(p)

        # Set of all models that could produce output.
        all_models = set()
        c_models = set()
        for p in property_type_set:
            for m in self._input_to_model[p]:
                all_models.add(m)
                c_models.add(m)

        to_add = set()
        to_remove = set()

        has_changed = True

        # TODO: revisit this, looks a bit too complicated
        while has_changed:
            # Add any new models to investigate.
            for m in to_add:
                c_models.add(m)
            to_add = set()
            # Remove any models that can't augment the Symbols set.
            for m in to_remove:
                c_models.remove(m)
            to_remove = set()
            # Check if any models generate new Symbol objects as outputs.
            has_changed = False
            for m in c_models:
                # Check if model can add a new Symbols
                can_contribute = False
                for s in m.all_outputs:
                    if s not in working:
                        can_contribute = True
                        break
                if not can_contribute:
                    to_remove.add(m)
                    continue
                # Check if model has all constraint Symbols provided.
                has_inputs = True
                for s in m.type_constraint_symbols():
                    if s not in working:
                        has_inputs = False
                        break
                if not has_inputs:
                    continue
                # Check if any model input sets are met.
                for input_set in m.input_sets:
                    has_inputs = True
                    for s in input_set:
                        if s not in working:
                            has_inputs = False
                            break
                    if not has_inputs:
                        continue
                    # Check passed -- add model outputs to the available properties.
                    #              -- add any new models working with these newly available properties
                for output_set in m.output_sets:
                    for s in output_set:
                        if s not in working:
                            for new_model in self._input_to_model[s]:
                                if new_model not in all_models:
                                    all_models.add(new_model)
                                    to_add.add(new_model)
                            working.add(s)
                            derivable.add(self._symbol_types[s])
                            has_changed = True

        return derivable

    def required_inputs_for_property(self, property):
        """
        Determines all potential paths leading to a given symbol object. Answers the question:
            What sets of properties are required to calculate this given property?
        Paths are represented as a series of models and required input Symbol objects.
        Paths can be searched to determine specifically how to get from one property to another.

        Warning: Method indicates sets of Symbol objects required to calculate the property.
                 It does not indicate how many of each Symbol is required.
                 It does not guarantee that supplying Quantities of these types will result in a
                 new Symbol output as conditions / assumptions may not be met.

        Returns:
            SymbolTree
        """
        head = TreeElement(None, {property}, None, None)
        self._tree_builder(head)
        return SymbolTree(head)

    def _tree_builder(self, to_expand):
        """
        Recursive helper method to build a SymbolTree.
        Fills in the children of to_expand by all possible model substitutions.
        Args:
            to_expand: (TreeElement) element that will be expanded
        Returns:
            None
        """

        # Get set of symbols that no longer need to be replaced and symbls that are candidates for replacement.
        replaced_symbols = set()    # set of all symbols that have already been replaced.
                                    # equal to all parents' symbols minus to_expand's symbols.
        parent = to_expand.parent
        while parent is not None:
            replaced_symbols.update(parent.inputs)
            parent = parent.parent
        replaced_symbols -= to_expand.inputs
        candidate_symbols = to_expand.inputs - replaced_symbols

        # Attempt to replace candidate_symbols
        # Replace them with inputs to models that output the candidate_symbols.
        # Store replacements.
        outputs = []
        prev = DefaultDict(list)
        for symbol in candidate_symbols:
            c_models = self._output_to_model[symbol]
            for model in c_models:
                for d in model.type_connections:
                    can_continue = True
                    for input_symbol in d['inputs']:
                        if input_symbol in replaced_symbols:
                            can_continue = False
                            break
                    if not can_continue:
                        continue
                    s_inputs = set(d['inputs'] + model.type_constraint_symbols())
                    s_outputs = set(d['outputs'])
                    new_types = (to_expand.inputs - s_outputs)
                    new_types.update(s_inputs)
                    new_types = {self._symbol_types[x] for x in new_types}
                    if new_types in prev[model]:
                        continue
                    prev[model].append(new_types)
                    new_element = TreeElement(model, new_types, to_expand, None)
                    self._tree_builder(new_element)
                    outputs.append(new_element)

        # Add outputs to children and fill in their elements.
        to_expand.children = outputs

    def get_paths(self, start_property, end_property):
        """
        Returns all Paths
        Args:
            start_property: (Symbol) starting Symbol type
            end_property: (Symbol) ending Symbol type
        Returns:
            (list<SymbolPath>) list enumerating the features of all paths.
        """
        tree = self.required_inputs_for_property(end_property)
        return tree.get_paths_from(start_property)

    @staticmethod
    def generate_input_sets(symbol_list, req_types, this_quantity_pool):
            """
            Generates all combinatorially-unique sets of input dictionaries.

            Args:
                symb_list ([str]): list of model symbols mapped to Symbol objects.
                req_types ([str]): list of Symbols that must be retrieved from the quantity_pool.
                this_quantity_pool ({Symbol: Set(Quantity)}): quantities keyed
                    by symbols

            Returns:
                ([{str: Quantity}]): list of symbol strings mapped to Quantity values.
            """
            if len(symbol_list) != len(req_types):
                raise Exception("Symbol and Type sets must be the same length.")
            aggregated_symbols = [this_quantity_pool[req_type]
                                  for req_type in req_types]
            input_set_lists = product(*aggregated_symbols)
            input_set_dicts = []
            for input_set_list in input_set_lists:
                input_set_dicts.append({
                    symbol: input_quantity for symbol, input_quantity
                    in zip(symbol_list, input_set_list)
                })
            return input_set_dicts

    def evaluate(self, material=None, property_type=None):
        """
        Expands the graph, producing the output of models that have the appropriate inputs supplied.
        Mutates the graph instance variable.

        Optional arguments limit the scope of which models or properties are tested.
            material parameter: produces output from models only if the input properties come from the specified material.
                                mutated graph will modify the Material's graph instance as well as this graph instance.
                                mutated graph will include edges from Material to Quantity to Symbol.
            property_type parameter: produces output from models only if the input properties are in the list.

        If no material parameter is specified, the generated SymbolNodes will be added with edges to and from
        corresponding SymbolTypeNodes specifically. No connections will be made to existing Material nodes because
        a Quantity might be derived from a combination of materials in this case. Likewise existing Material nodes'
        graph instances will not be mutated in this case.

        Args:
            material (Material): optional limit on which material's properties will be expanded (default: all materials)
            property_type (list<Symbol>): optional limit on which Symbols will be considered as input.
        Returns:
            void
        """

        # Determine which Quantity objects are up for evaluation.
        # Generate the necessary initial datastructures.
        logger.debug("Beginning evaluation")
        quantity_pool = DefaultDict(set)   # Dict<Symbol, set<Quantity>>, available Quantity objects.
        plug_in_dict = DefaultDict(set)    # Dict<Quantity, set<Model>>, where the Quantities have been plugged in.
        output_dict = DefaultDict(set)     # Dict<Quantity, set<Model>>, where the Quantities have been generated.
        candidate_models = set()           # set<Model>, which could generate additional outputs.

        logger.debug("Refining input set")
        for qs in self._symbol_to_quantity.values():
            for quantity in qs:
                if (material is None or material in quantity._material) and \
                        (property_type is None or quantity.symbol_type in property_type):
                    quantity_pool[quantity.symbol].add(quantity)

        for symbol in quantity_pool.keys():
            for m in self._input_to_model[symbol]:
                candidate_models.add(m)

<<<<<<< HEAD
        # Define helper closures for later use
        # TODO: I think these might be rewritten with itertools - montoyjh

        def gen_input_sets(symb_list, req_types, this_quantity_pool):
            """
            Generates all combinatorially-unique sets of input dictionaries.
            Args:
                symb_list (list<str>): list of model symbols mapped to Symbol objects.
                req_types (list<str>): list of Symbols that must be retrieved from the quantity_pool.
            Returns:
                (list<dict<str, Quantity>>): list of symbol strings mapped to Quantity values.
            """
            if len(symb_list) != len(req_types):
                raise Exception("Symbol and Type sets must be the same length.")
            type_mapping = DefaultDict(list)
            for i in range(0, len(symb_list)):
                # Create mapping Symbol to list<Model.Symbol.name>
                type_mapping[req_types[i]].append(symb_list[i])
            return gen_quantity_combos(type_mapping, this_quantity_pool)

        def gen_quantity_combos(type_mapping, this_quantity_pool):
            """
            Generates all combinatorially-unique sets of input dictionaries.
            """
            if len(type_mapping) == 0:
                return []
            key = type_mapping.__iter__().__next__()
            val = type_mapping[key]
            opt = list(this_quantity_pool[key])
            if len(val) > len(opt):
                return []
            if len(type_mapping) == 1:
                return gen_dict_combos(val, opt)
            elif len(type_mapping) > 1:
                next = gen_dict_combos(val, opt)
                del type_mapping[key]
                remaining = gen_quantity_combos(type_mapping, this_quantity_pool)
                to_return = [None]*len(next)*len(remaining)
                for i in range(0, len(next)):
                    for j in range(0, len(remaining)):
                        building = dict()
                        for (k, v) in next[i].items():
                            building[k] = v
                        for (k, v) in remaining[j].items():
                            building[k] = v
                        to_return[i*len(remaining) + j] = building
                return to_return

        def gen_dict_combos(val, opt):
            """
            Generates all combinatorial sets of mappings from Model symbol to Quantity
            """
            if len(val) == 1:
                to_return = [None]*len(opt)
                for i in range(0, len(opt)):
                    to_return[i] = {val[0]: opt[i]}
                return to_return
            else:
                first = gen_dict_combos([val[0]], opt)
                nexts = [None]*len(first)
                for i in range(0, len(first)):
                    next_val = val[1:len(val)]
                    next_opt = opt[0:i] + opt[(i+1):len(opt)]
                    p = 0
                    for j in range(0, len(opt)):
                        if i == j:
                            continue
                        next_opt[p] = opt[j]
                        p += 1
                    nexts[i] = gen_dict_combos(next_val, next_opt)
                to_return = [None]*(len(nexts)*len(nexts[0]))
                p = 0
                for i in range(0, len(nexts)):
                    for j in range(0, len(nexts[i])):
                        adding = dict()
                        for (k, v) in first[i].items():
                            adding[k] = v
                        for (k, v) in nexts[i][j].items():
                            adding[k] = v
                        to_return[p] = adding
                        p += 1
                return to_return

=======
>>>>>>> 7bd1c716
        # Derive new Quantities
        # Loop util no new Quantity objects are derived.

        new_models = set()

        continue_loop = True
        logger.debug("Beginning main loop")
        logger.debug("Quantity pool contains {}".format(quantity_pool))
        while continue_loop:
            continue_loop = False
            # Check if model inputs are supplied.
            logger.debug("Checking if model inputs are supplied")
            for model in new_models:
                candidate_models.add(model)
            new_models = set()
            for model in candidate_models:
                logger.debug("Evaluating model {}".format(model.title))
                logger.debug("Quantity pool contains {} quantities:".format(
                    len(list(chain.from_iterable(quantity_pool.values())))))
                inputs = model.evaluation_list
                for l in inputs:
                    logger.debug("Generating input sets")
                    input_sets = self.generate_input_sets(l[0], l[1], quantity_pool)
                    for input_set in input_sets:
                        override = False
                        can_evaluate = False
                        for q in input_set.values():
                            # TODO: refactor
                            # This block is deciding whether input set should
                            # be considered for evaluation - i. e. no quantity
                            # has been produced by this model before and this
                            # input set hasn't been plugged into the model before
                            if model in output_dict[q]:
                                override = True
                                break
                            if model not in plug_in_dict[q] and model not in output_dict[q]:
                                can_evaluate = True
                                break
                        # TODO: maybe revise for readability
                        if override or not can_evaluate:
                            continue
                        if not model.check_constraints(input_set):
                            continue
                        # TODO: maybe remove with material/supermaterial refactor
                        mats = set()
                        for value in input_set.values():
                            for mat in value._material:
                                mats.add(mat)
                        evaluate_set = dict()
                        for symbol, quantity in input_set.items():
                            evaluate_set[symbol] = quantity.value
                        output = model.evaluate(evaluate_set)
                        if not output['successful']:
                            continue
                        # Model produced output -- gather output
                        #                       -- add output to the graph
                        #                       -- add additional candidate models
                        continue_loop = True
                        for symbol, quantity in output.items():
                            st = self._symbol_types.get(
                                model.symbol_mapping.get(symbol))
                            if not st:
                                continue
                            for m in self._input_to_model[st]:
                                new_models.add(m)
                            q = Quantity(st, quantity, set())
                            # TODO: maybe refactor because of material refactor
                            for mat in mats:
                                mat.add_quantity(q)
                            quantity_pool[st].add(q)
                            output_dict[q].add(model)
                            # Derive the chain of all models that were required
                            # to get to the new quantity
                            for input_quantity in input_set.values():
                                for link in output_dict[input_quantity]:
                                    output_dict[q].add(link)
                    for input_set in input_sets:
                        for quantity in input_set.values():
                            plug_in_dict[quantity].add(model)


class SymbolPath(object):
    """
    Utility class to store elements of a Symbol path through
    various inputs and outputs.
    """

    __slots__ = ['symbol_set', 'model_path']

    def __init__(self, symbol_set, model_path):
        """
        Args:
            symbol_set: (set<Symbol>) set of all inputs required to complete the path
            model_path: (list<Model>) list of models, in order, required to complete the path
        """
        self.symbol_set = symbol_set
        self.model_path = model_path

    def __eq__(self, other):
        if not isinstance(other, SymbolPath):
            return False
        if not self.symbol_set == other.symbol_set:
            return False
        if not self.model_path == other.model_path:
            return False
        return True


class SymbolTree(object):
    """
    Wrapper around TreeElement data structure for export from
    the method, encapsulating functionality.
    """

    __slots__ = ['head']

    def __init__(self, head):
        """
        Args:
            head: (TreeElement) head of the tree.
        """
        self.head = head

    def get_paths_from(self, symbol):
        """
        Gets all paths from input to symbol
        Args:
            symbol: (Symbol) we are searching for paths from this symbol to head.
        Returns:
            (list<SymbolPath>)
        """
        to_return = []
        visitation_queue = [self.head]
        while len(visitation_queue) != 0:
            visiting = visitation_queue.pop(0)
            for elem in visiting.children:
                visitation_queue.append(elem)
            if symbol in visiting.inputs:
                v = visiting
                model_trail = []
                while v.parent is not None:
                    model_trail.append(v.m)
                    v = v.parent
                to_return.append(SymbolPath(visiting.inputs, model_trail))
        return to_return


class TreeElement(object):
    """
    Tree-like data structure for representing property
    relationship paths.
    """

    __slots__ = ['m', 'inputs', 'parent', 'children']

    def __init__(self, m, inputs, parent, children):
        """
        Args:
            m: (Model) model outputting the parent from children inputs
            inputs: (set<Symbol>) Symbol inputs required to produce the parent
            parent: (TreeElement)
            children: (list<TreeElement>) all PathElements derivable from this one
        """
        self.m = m
        self.inputs = inputs
        self.parent = parent
        self.children = children<|MERGE_RESOLUTION|>--- conflicted
+++ resolved
@@ -578,97 +578,12 @@
             for m in self._input_to_model[symbol]:
                 candidate_models.add(m)
 
-<<<<<<< HEAD
-        # Define helper closures for later use
-        # TODO: I think these might be rewritten with itertools - montoyjh
-
-        def gen_input_sets(symb_list, req_types, this_quantity_pool):
-            """
-            Generates all combinatorially-unique sets of input dictionaries.
-            Args:
-                symb_list (list<str>): list of model symbols mapped to Symbol objects.
-                req_types (list<str>): list of Symbols that must be retrieved from the quantity_pool.
-            Returns:
-                (list<dict<str, Quantity>>): list of symbol strings mapped to Quantity values.
-            """
-            if len(symb_list) != len(req_types):
-                raise Exception("Symbol and Type sets must be the same length.")
-            type_mapping = DefaultDict(list)
-            for i in range(0, len(symb_list)):
-                # Create mapping Symbol to list<Model.Symbol.name>
-                type_mapping[req_types[i]].append(symb_list[i])
-            return gen_quantity_combos(type_mapping, this_quantity_pool)
-
-        def gen_quantity_combos(type_mapping, this_quantity_pool):
-            """
-            Generates all combinatorially-unique sets of input dictionaries.
-            """
-            if len(type_mapping) == 0:
-                return []
-            key = type_mapping.__iter__().__next__()
-            val = type_mapping[key]
-            opt = list(this_quantity_pool[key])
-            if len(val) > len(opt):
-                return []
-            if len(type_mapping) == 1:
-                return gen_dict_combos(val, opt)
-            elif len(type_mapping) > 1:
-                next = gen_dict_combos(val, opt)
-                del type_mapping[key]
-                remaining = gen_quantity_combos(type_mapping, this_quantity_pool)
-                to_return = [None]*len(next)*len(remaining)
-                for i in range(0, len(next)):
-                    for j in range(0, len(remaining)):
-                        building = dict()
-                        for (k, v) in next[i].items():
-                            building[k] = v
-                        for (k, v) in remaining[j].items():
-                            building[k] = v
-                        to_return[i*len(remaining) + j] = building
-                return to_return
-
-        def gen_dict_combos(val, opt):
-            """
-            Generates all combinatorial sets of mappings from Model symbol to Quantity
-            """
-            if len(val) == 1:
-                to_return = [None]*len(opt)
-                for i in range(0, len(opt)):
-                    to_return[i] = {val[0]: opt[i]}
-                return to_return
-            else:
-                first = gen_dict_combos([val[0]], opt)
-                nexts = [None]*len(first)
-                for i in range(0, len(first)):
-                    next_val = val[1:len(val)]
-                    next_opt = opt[0:i] + opt[(i+1):len(opt)]
-                    p = 0
-                    for j in range(0, len(opt)):
-                        if i == j:
-                            continue
-                        next_opt[p] = opt[j]
-                        p += 1
-                    nexts[i] = gen_dict_combos(next_val, next_opt)
-                to_return = [None]*(len(nexts)*len(nexts[0]))
-                p = 0
-                for i in range(0, len(nexts)):
-                    for j in range(0, len(nexts[i])):
-                        adding = dict()
-                        for (k, v) in first[i].items():
-                            adding[k] = v
-                        for (k, v) in nexts[i][j].items():
-                            adding[k] = v
-                        to_return[p] = adding
-                        p += 1
-                return to_return
-
-=======
->>>>>>> 7bd1c716
         # Derive new Quantities
         # Loop util no new Quantity objects are derived.
 
         new_models = set()
 
+        # TODO: this is still a bit too crazy
         continue_loop = True
         logger.debug("Beginning main loop")
         logger.debug("Quantity pool contains {}".format(quantity_pool))
