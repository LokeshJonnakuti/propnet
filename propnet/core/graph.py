"""
Module containing classes and methods for graph functionality in Propnet code.
"""

from typing import *

import networkx as nx

from propnet.models import DEFAULT_MODELS
from propnet.symbols import DEFAULT_SYMBOLS

from propnet.core.quantity import Quantity
import logging
from itertools import chain

logger = logging.getLogger("graph")



class Graph:
    """
    Class containing methods for creating and interacting with a Property Network.

    The Property Network contains a set of Node namedtuples with connections stored as directed edges between
    the nodes.

    Upon initialization a base graph is constructed consisting of all valid SymbolTypes and Models found in surrounding
    folders. These are Symbol and Model node_types respectively. Connections are formed between the nodes based on
    given inputs and outputs of the models. At this stage the graph represents a symbolic web of properties without
    any actual input values.

    Materials and Properties / Conditions can be added at runtime using appropriate support methods. These methods
    dynamically create additional PropnetNodes and edges on the graph of Material and Quantity node_types respectively.

    Given a set of Materials and Properties / Conditions, the symbolic web of properties can be utilized to predict
    values of connected properties on demand.

    Attributes:
        _symbol_types ({str: Symbol}): data structure mapping Symbol name to Symbol object.
        _models ({str: Symbol}): data structure mapping Model name to Model object.
        _materials ({Material}):    data structure storing the set of all materials present on the graph.
        _input_to_model ({Symbol: {Model}}): data structure mapping Symbol inputs to a set of corresponding Model
                                             objects that input that Symbol.
        _output_to_model ({Symbol: {Model}}): data structure mapping Symbol outputs to a set of corresponding Model
                                              objects that output that Symbol.
        _symbol_to_quantity ({Symbol: {Quantity}}): data structure mapping Symbols to a list of corresponding Quantity
                                                    objects of that type.


    *** Dictionaries can be searched by supplying Symbol objects or Strings as to their names.

    """

    def __init__(self, materials=None, models=None, symbol_types=None):
        """
        Creates a Graph instance
        """

        # set our defaults if no models/symbol types supplied
        if models is None:
            defaults = dict()
            for (k, v) in DEFAULT_MODELS.items():
                defaults[k] = v()
            models = defaults
        symbol_types = symbol_types or DEFAULT_SYMBOLS

        # create the graph
        self._symbol_types = dict()
        self._models = dict()
        self._materials = set()
        self._input_to_model = DefaultDict(set)
        self._output_to_model = DefaultDict(set)
        self._symbol_to_quantity = DefaultDict(set)

        if symbol_types:
            self.update_symbol_types(symbol_types)

        if models:
            self.update_models(models)

        if materials:
            for material in materials:
                self.add_material(material)

    def __str__(self):
        """
        Returns a full summary of the graph in terms of the SymbolTypes, Symbols, Materials, and Models
        that it contains. Connections are shown as nesting within the printout.

        Returns:
            (str) representation of this Graph object.
        """
        QUANTITY_LENGTH_CAP = 35
        summary = ["Propnet Printout", ""]
        summary += ["Properties"]
        for property in self._symbol_types.keys():
            summary += ["\t" + property]
            if property not in self._symbol_to_quantity.keys():
                continue
            for quantity in self._symbol_to_quantity[self._symbol_types[property]]:
                qs = str(quantity)
                if "\n" in qs or len(qs) > QUANTITY_LENGTH_CAP:
                    qs = "..."
                summary += ["\t\tValue: " + qs]
        summary += [""]
        summary += ["Models"]
        for model in self._models.keys():
            summary += ["\t" + model]
        summary += [""]
        return "\n".join(summary)

    def update_symbol_types(self, symbol_types):
        """
        Add / redefine user-defined symbol types to the graph.
        If the input, symbol_types, includes keys in self._symbol_types, they are redefined.
        Args:
            symbol_types (dict<str, Symbol>): {name:Symbol}
        Returns:
            None
        """
        for (k, v) in symbol_types.items():
            self._symbol_types[k] = v

    def remove_symbol_types(self, symbol_types):
        """
        Removes user-defined Symbol objects to the Graph.
        Removes any models that input or output this Symbol because they are no longer defined
        without the given symbol_types.
        Args:
            symbol_types (dict<str, Symbol>): {name:Symbol}
        Returns:
            None
        """
        models_to_remove = {}
        for symbol in symbol_types.keys():
            if symbol not in self._symbol_types.keys():
                raise Exception("Trying to remove a symbol that is not currently defined.")
            if symbol_types[symbol] != self._symbol_types[symbol]:
                raise Exception("Trying to remove a symbol that is not currently defined.")
            s1 = self._input_to_model[symbol]
            s2 = self._output_to_model[symbol]
            for m in s1:
                models_to_remove[m.name] = m
            for m in s2:
                models_to_remove[m.name] = m
            del self._symbol_types[symbol]
            del self._input_to_model[symbol]
            del self._output_to_model[symbol]
        self.remove_models(models_to_remove)

    def get_symbol_types(self):
        """
        Getter method, returns a set of all Symbol objects present on the graph.
        Returns:
            (set<Symbol>)
        """
        to_return = set()
        for s in self._symbol_types.values():
            to_return.add(s)
        return to_return

    def update_models(self, models):
        """
        Add / redefine user-defined models to the graph.
        If the input, models, includes keys in self._models, they are redefined.
        The addition of a model may fail if appropriate Symbol objects are not already on the graph.
        If any addition operation fails, the entire update is aborted.
        Args:
            models (dict<str, Model>): Instances of the model class (subclasses AbstractModel)
        Returns:
            None
        """
        added = {}
        for model in models.values():
            self._models[model.name] = model
            added[model.name] = model
            for d in model.type_connections:
                try:
                    symbol_inputs = [self._symbol_types[symb_str] for symb_str in d['inputs']]
                    symbol_outputs = [self._symbol_types[symb_str] for symb_str in d['outputs']]
                    for symbol in symbol_inputs:
                        self._input_to_model[symbol].add(model)
                    for symbol in symbol_outputs:
                        self._output_to_model[symbol].add(model)
                except KeyError as e:
                    self.remove_models(added)
                    raise KeyError('Attempted to add a model to the property network with an unrecognized Symbol.\
                                    Add {} Symbol to the property network before adding this model.'.format(e))

    def remove_models(self, models):
        """
        Remove user-defined models from the Graph.
        Args:
            models (dict<str, Model>): Instances of the model class
        Returns:
            None
        """
        for model in models.keys():
            if model not in self._models.keys():
                raise Exception("Attempted to remove a model not currently present in the graph.")
            del self._models[model]
        for s in self._input_to_model.values():
            for model in models.values():
                if model in s:
                    s.remove(model)
        for s in self._output_to_model.values():
            for model in models.values():
                if model in s:
                    s.remove(model)

    def get_models(self):
        """
        Getter method, returns a set of all model objects present on the graph.
        Returns:
            (set<Model>)
        """
        to_return = set()
        for model in self._models.values():
            to_return.add(model)
        return to_return

    def add_material(self, material):
        """
        Add a material and any of its associated properties to the Graph.
        Mutates the graph instance variable.
        Args:
            material (Material) Material whose information will be added to the graph.
        Returns:
            void
        """
        if material in self._materials:
            raise Exception("Material has already been added to the graph.")
        self._materials.add(material)
        material.parent = self
        for qs in material._symbol_to_quantity.values():
            for q in qs:
                self._add_quantity(q)

    def remove_material(self, material):
        """
        Removes a material and any of its associated properties from the Graph.
        Mutates the graph instance variable.

        Args:
            material (Material) Material whose information will be removed from the graph.
        Returns:
            void
        """
        if material not in self._materials:
            raise Exception("Trying to remove material that is not part of the graph.")
        self._materials.remove(material)
        for qs in list(material._symbol_to_quantity.values()):
            for q in qs:
                self._remove_quantity(q)
        material.parent = None

    def get_materials(self):
        """
        Getter method returning all materials on the graph.
        Returns:
            (set<Material>)
        """
        return {m for m in self._materials}

    def _add_quantity(self, property):
        """
        PRIVATE METHOD!
        Adds a property to this graph. Properties should be added to Material objects ONLY.
        This method is called ONLY by Material objects to ensure consistency of data structures.
        Args:
            property (Quantity):
        Returns:
            None
        """
        if property.symbol.name not in self._symbol_types:
            raise KeyError("Attempted to add a Quantity to the graph for which no corresponding Symbol exists.\
                            Please add the appropriate Symbol to the property network and try again.")
        self._symbol_to_quantity[property.symbol].add(property)

    def _remove_quantity(self, property):
        """
        PRIVATE METHOD!
        Removes this property from the graph. Properties should be removed from Material objects ONLY.
        This method is called ONLY by Material objects to ensure consistency of data structures.
        Args:
            property (Quantity): the property to be removed

        Returns:
            None
        """
        if property.symbol.name not in self._symbol_types:
            raise Exception("Attempted to remove a quantity not part of the graph.")
        self._symbol_to_quantity[property.symbol].remove(property)
        if len(self._symbol_to_quantity[property.symbol]) == 0:
            del self._symbol_to_quantity[property.symbol]

    @property
    def graph(self):
        """
        Generates a networkX data structure representing the property network and returns
        this object.
        Returns:
            (networkX.multidigraph)
        """
        graph = nx.MultiDiGraph()

        # Create the abstract graph.
        for symbol in self._input_to_model:
            for model in self._input_to_model[symbol]:
                graph.add_edge(symbol, model)
        for symbol in self._output_to_model:
            for model in self._output_to_model[symbol]:
                graph.add_edge(model, symbol)

        # Add the concrete graph.
        for symbol in self._symbol_to_quantity:
            for quantity in self._symbol_to_quantity[symbol]:
                for material in quantity._material:
                    graph.add_edge(material, quantity)
                graph.add_edge(quantity, symbol)

        # Add orphan nodes
        for symbol in self._symbol_types:
            if not symbol in graph.nodes:
                graph.add_node(symbol)

        return graph

    def calculable_properties(self, property_type_set):
        """
        Given a set of Symbol objects, returns all new Symbol objects that may be calculable from the inputs.
        Resulting set contains only those new Symbol objects derivable.
        The result should be used with caution:
            1) Models may not produce an output if their input conditions are not met.
            2) Models may require more than one Quantity of a given Symbol type to generate an output.

        Args:
            property_type_set (set<Symbol>): the set of Symbol objects taken as starting properties.
        Returns:
            ((set<Symbol>, set<Model>)) the set of all Symbol objects that can be derived from the property_type_set,
                                        the set of all Model objects that are used in deriving the new Symbol objects.
        """
        # Set of theoretically derivable properties.
        derivable = set()

        # Set of theoretically available properties.
        working = set()
        for p in property_type_set:
            working.add(p)

        # Set of all models that could produce output.
        all_models = set()
        c_models = set()
        for p in property_type_set:
            for m in self._input_to_model[p]:
                all_models.add(m)
                c_models.add(m)

        to_add = set()
        to_remove = set()

        has_changed = True
        while has_changed:
            # Add any new models to investigate.
            for m in to_add:
                c_models.add(m)
            to_add = set()
            # Remove any models that can't augment the Symbols set.
            for m in to_remove:
                c_models.remove(m)
            to_remove = set()
            # Check if any models generate new Symbol objects as outputs.
            has_changed = False
            for m in c_models:
                # Check if model can add a new Symbols
                can_contribute = False
                for s in m.output_symbol_types:
                    if s not in working:
                        can_contribute = True
                        break
                if not can_contribute:
                    to_remove.add(m)
                    continue
                # Check if model has all constraint Symbols provided.
                has_inputs = True
                for s in m.type_constraint_symbols():
                    if s not in working:
                        has_inputs = False
                        break
                if not has_inputs:
                    continue
                # Check if any model input sets are met.
                for d in m.type_connections:
                    has_inputs = True
                    for s in d['inputs']:
                        if s not in working:
                            has_inputs = False
                            break
                    if not has_inputs:
                        continue
                    # Check passed -- add model outputs to the available properties.
                    #              -- add any new models working with these newly available properties
                    for s in d['outputs']:
                        if s not in working:
                            for new_model in self._input_to_model[s]:
                                if new_model not in all_models:
                                    all_models.add(new_model)
                                    to_add.add(new_model)
                            working.add(s)
                            derivable.add(self._symbol_types[s])
                            has_changed = True

        return derivable

    def required_inputs_for_property(self, property):
        """
        Determines all potential paths leading to a given symbol object. Answers the question:
            What sets of properties are required to calculate this given property?
        Paths are represented as a series of models and required input Symbol objects.
        Paths can be searched to determine specifically how to get from one property to another.

        Warning: Method indicates sets of Symbol objects required to calculate the property.
                 It does not indicate how many of each Symbol is required.
                 It does not guarantee that supplying Quantities of these types will result in a
                 new Symbol output as conditions / assumptions may not be met.

        Returns:
            SymbolTree
        """
        head = TreeElement(None, {property}, None, None)
        self._tree_builder(head)
        return SymbolTree(head)

    def _tree_builder(self, to_expand):
        """
        Recursive helper method to build a SymbolTree.
        Fills in the children of to_expand by all possible model substitutions.
        Args:
            to_expand: (TreeElement) element that will be expanded
        Returns:
            None
        """

        # Get set of symbols that no longer need to be replaced and symbls that are candidates for replacement.
        replaced_symbols = set()    # set of all symbols that have already been replaced.
                                    # equal to all parents' symbols minus to_expand's symbols.
        parent = to_expand.parent
        while parent is not None:
            replaced_symbols.update(parent.inputs)
            parent = parent.parent
        replaced_symbols -= to_expand.inputs
        candidate_symbols = to_expand.inputs - replaced_symbols

        # Attempt to replace candidate_symbols
        # Replace them with inputs to models that output the candidate_symbols.
        # Store replacements.
        outputs = []
        prev = DefaultDict(list)
        for symbol in candidate_symbols:
            c_models = self._output_to_model[symbol]
            for model in c_models:
                for d in model.type_connections:
                    can_continue = True
                    for input_symbol in d['inputs']:
                        if input_symbol in replaced_symbols:
                            can_continue = False
                            break
                    if not can_continue:
                        continue
                    s_inputs = set(d['inputs'] + model.type_constraint_symbols())
                    s_outputs = set(d['outputs'])
                    new_types = (to_expand.inputs - s_outputs)
                    new_types.update(s_inputs)
                    new_types = {self._symbol_types[x] for x in new_types}
                    if new_types in prev[model]:
                        continue
                    prev[model].append(new_types)
                    new_element = TreeElement(model, new_types, to_expand, None)
                    self._tree_builder(new_element)
                    outputs.append(new_element)

        # Add outputs to children and fill in their elements.
        to_expand.children = outputs

    def get_paths(self, start_property, end_property):
        """
        Returns all Paths
        Args:
            start_property: (Symbol) starting Symbol type
            end_property: (Symbol) ending Symbol type
        Returns:
            (list<SymbolPath>) list enumerating the features of all paths.
        """
        tree = self.required_inputs_for_property(end_property)
        return tree.get_paths_from(start_property)

    def evaluate(self, material=None, property_type=None):
        """
        Expands the graph, producing the output of models that have the appropriate inputs supplied.
        Mutates the graph instance variable.

        Optional arguments limit the scope of which models or properties are tested.
            material parameter: produces output from models only if the input properties come from the specified material.
                                mutated graph will modify the Material's graph instance as well as this graph instance.
                                mutated graph will include edges from Material to Quantity to Symbol.
            property_type parameter: produces output from models only if the input properties are in the list.

        If no material parameter is specified, the generated SymbolNodes will be added with edges to and from
        corresponding SymbolTypeNodes specifically. No connections will be made to existing Material nodes because
        a Quantity might be derived from a combination of materials in this case. Likewise existing Material nodes'
        graph instances will not be mutated in this case.

        Args:
            material (Material): optional limit on which material's properties will be expanded (default: all materials)
            property_type (list<Symbol>): optional limit on which Symbols will be considered as input.
        Returns:
            void
        """

        # Determine which Quantity objects are up for evaluation.
        # Generate the necessary initial datastructures.
<<<<<<< HEAD

=======
        logger.debug("Beginning evaluation")
>>>>>>> 9a636e27
        quantity_pool = DefaultDict(set)   # Dict<Symbol, set<Quantity>>, available Quantity objects.
        plug_in_dict = DefaultDict(set)    # Dict<Quantity, set<Model>>, where the Quantities have been plugged in.
        output_dict = DefaultDict(set)     # Dict<Quantity, set<Model>>, where the Quantities have been generated.
        candidate_models = set()           # set<Model>, which could generate additional outputs.

<<<<<<< HEAD
=======
        logger.debug("Refining input set")
>>>>>>> 9a636e27
        for qs in self._symbol_to_quantity.values():
            for quantity in qs:
                if (material is None or material in quantity._material) and \
                        (property_type is None or quantity.symbol_type in property_type):
                    quantity_pool[quantity.symbol].add(quantity)

        for symbol in quantity_pool.keys():
            for m in self._input_to_model[symbol]:
                candidate_models.add(m)

        # Define helper closures for later use
        # TODO: I think these might be rewritten with itertools - montoyjh

        def gen_input_sets(symb_list, req_types, this_quantity_pool):
            """
            Generates all combinatorially-unique sets of input dictionaries.
            Args:
                symb_list (list<str>): list of model symbols mapped to Symbol objects.
                req_types (list<str>): list of Symbols that must be retrieved from the quantity_pool.
            Returns:
                (list<dict<str, Quantity>>): list of symbol strings mapped to Quantity values.
            """
            if len(symb_list) != len(req_types):
                raise Exception("Symbol and Type sets must be the same length.")
            type_mapping = DefaultDict(list)
            for i in range(0, len(symb_list)):
                # Create mapping Symbol to list<Model.Symbol.name>
                type_mapping[req_types[i]].append(symb_list[i])
            return gen_quantity_combos(type_mapping, this_quantity_pool)

        def gen_quantity_combos(type_mapping, this_quantity_pool):
            """
            Generates all combinatorially-unique sets of input dictionaries.
            """
            if len(type_mapping) == 0:
                return []
            key = type_mapping.__iter__().__next__()
            val = type_mapping[key]
            opt = list(this_quantity_pool[key])
            if len(val) > len(opt):
                return []
            if len(type_mapping) == 1:
                return gen_dict_combos(val, opt)
            elif len(type_mapping) > 1:
                next = gen_dict_combos(val, opt)
                del type_mapping[key]
                remaining = gen_quantity_combos(type_mapping, this_quantity_pool)
                to_return = [None]*len(next)*len(remaining)
                for i in range(0, len(next)):
                    for j in range(0, len(remaining)):
                        building = dict()
                        for (k, v) in next[i].items():
                            building[k] = v
                        for (k, v) in remaining[j].items():
                            building[k] = v
                        to_return[i*len(remaining) + j] = building
                return to_return

        def gen_dict_combos(val, opt):
            """
            Generates all combinatorial sets of mappings from Model symbol to Quantity
            """
            if len(val) == 1:
                to_return = [None]*len(opt)
                for i in range(0, len(opt)):
                    to_return[i] = {val[0]: opt[i]}
                return to_return
            else:
                first = gen_dict_combos([val[0]], opt)
                nexts = [None]*len(first)
                for i in range(0, len(first)):
                    next_val = val[1:len(val)]
                    next_opt = opt[0:i] + opt[(i+1):len(opt)]
                    p = 0
                    for j in range(0, len(opt)):
                        if i == j:
                            continue
                        next_opt[p] = opt[j]
                        p += 1
                    nexts[i] = gen_dict_combos(next_val, next_opt)
                to_return = [None]*(len(nexts)*len(nexts[0]))
                p = 0
                for i in range(0, len(nexts)):
                    for j in range(0, len(nexts[i])):
                        adding = dict()
                        for (k, v) in first[i].items():
                            adding[k] = v
                        for (k, v) in nexts[i][j].items():
                            adding[k] = v
                        to_return[p] = adding
                        p += 1
                return to_return

        # Derive new Quantities
        # Loop util no new Quantity objects are derived.

        add_set = set()

        continue_loop = True
        logger.debug("Beginning main loop")
        logger.debug("Quantity pool contains {}".format(quantity_pool))
        while continue_loop:
            continue_loop = False
            # Check if model inputs are supplied.
            logger.debug("Checking if model inputs are supplied")
            for model in add_set:
                candidate_models.add(model)
            add_set = set()
            for model in candidate_models:
                logger.debug("Evaluating model {}".format(model.title))
                logger.debug("Quantity pool contains {} quantities:".format(
                    len(list(chain.from_iterable(quantity_pool.values())))))
                inputs = model.gen_evaluation_lists()
                for l in inputs:
                    logger.debug("Generating input sets")
                    input_sets = gen_input_sets(l[0], l[1], quantity_pool)
                    for input_set in input_sets:
                        override = False
                        can_evaluate = False
                        for q in input_set.values():
                            if model in output_dict[q]:
                                override = True
                                break
                            if model not in plug_in_dict[q] and model not in output_dict[q]:
                                can_evaluate = True
                                break
                        if override or not can_evaluate:
                            continue
                        if not model.check_constraints(input_set):
                            continue
                        mats = set()
                        for value in input_set.values():
                            for mat in value._material:
                                mats.add(mat)
                        evaluate_set = dict()
                        for (k, v) in input_set.items():
                            evaluate_set[k] = v.value
                        output = model.evaluate(evaluate_set)
                        if not output['successful']:
                            continue
                        # Model produced output -- gather output
                        #                       -- add output to the graph
                        #                       -- add additional candidate models
                        continue_loop = True
                        for (k, v) in output.items():
                            st = self._symbol_types.get(model.symbol_mapping.get(k))
                            if not st:
                                continue
                            for m in self._input_to_model[st]:
                                add_set.add(m)
                            q = Quantity(st, v, set())
                            for mat in mats:
                                mat.add_quantity(q)
                            quantity_pool[st].add(q)
                            output_dict[q].add(model)
                            for input_quantity in input_set.values():
                                for link in output_dict[input_quantity]:
                                    output_dict[q].add(link)
                    for input_set in input_sets:
                        for value in input_set.values():
                            plug_in_dict[value].add(model)


class SymbolPath:
    """
    Utility class to store elements of a Symbol path through various inputs and outputs.
    """

    __slots__ = ['symbol_set', 'model_path']

    def __init__(self, symbol_set, model_path):
        """
        Args:
            symbol_set: (set<Symbol>) set of all inputs required to complete the path
            model_path: (list<Model>) list of models, in order, required to complete the path
        """
        self.symbol_set = symbol_set
        self.model_path = model_path

    def __eq__(self, other):
        if not isinstance(other, SymbolPath):
            return False
        if not self.symbol_set == other.symbol_set:
            return False
        if not self.model_path == other.model_path:
            return False
        return True


class SymbolTree:
    """
    Wrapper around TreeElement data structure for export from the method, encapsulating functionality.
    """

    __slots__ = ['head']

    def __init__(self, head):
        """
        Args:
            head: (TreeElement) head of the tree.
        """
        self.head = head

    def get_paths_from(self, symbol):
        """
        Gets all paths from input to symbol
        Args:
            symbol: (Symbol) we are searching for paths from this symbol to head.
        Returns:
            (list<SymbolPath>)
        """
        to_return = []
        visitation_queue = [self.head]
        while len(visitation_queue) != 0:
            visiting = visitation_queue.pop(0)
            for elem in visiting.children:
                visitation_queue.append(elem)
            if symbol in visiting.inputs:
                v = visiting
                model_trail = []
                while v.parent is not None:
                    model_trail.append(v.m)
                    v = v.parent
                to_return.append(SymbolPath(visiting.inputs, model_trail))
        return to_return


class TreeElement:
    """
    Tree-like data structure for representing property relationship paths.
    """

    __slots__ = ['m', 'inputs', 'parent', 'children']

    def __init__(self, m, inputs, parent, children):
        """
        Args:
            m: (Model) model outputting the parent from children inputs
            inputs: (set<Symbol>) Symbol inputs required to produce the parent
            parent: (TreeElement)
            children: (list<TreeElement>) all PathElements derivable from this one
        """
        self.m = m
        self.inputs = inputs
        self.parent = parent
        self.children = children<|MERGE_RESOLUTION|>--- conflicted
+++ resolved
@@ -519,20 +519,13 @@
 
         # Determine which Quantity objects are up for evaluation.
         # Generate the necessary initial datastructures.
-<<<<<<< HEAD
-
-=======
         logger.debug("Beginning evaluation")
->>>>>>> 9a636e27
         quantity_pool = DefaultDict(set)   # Dict<Symbol, set<Quantity>>, available Quantity objects.
         plug_in_dict = DefaultDict(set)    # Dict<Quantity, set<Model>>, where the Quantities have been plugged in.
         output_dict = DefaultDict(set)     # Dict<Quantity, set<Model>>, where the Quantities have been generated.
         candidate_models = set()           # set<Model>, which could generate additional outputs.
 
-<<<<<<< HEAD
-=======
         logger.debug("Refining input set")
->>>>>>> 9a636e27
         for qs in self._symbol_to_quantity.values():
             for quantity in qs:
                 if (material is None or material in quantity._material) and \
