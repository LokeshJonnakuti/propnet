name: specific_heat_capacity_constant_pressure
units:
- 1.0
- - [joule, 1.0]
  - [kilogram, -1.0]
  - [kelvin, -1.0]
display_names: [Specific heat capacity (constant pressure)]
<<<<<<< HEAD
display_symbols: [c_{p}]
=======
display_symbols: [c_P]
>>>>>>> 3f2425da
shape: 1
comment: ''
category: property<|MERGE_RESOLUTION|>--- conflicted
+++ resolved
@@ -5,11 +5,7 @@
   - [kilogram, -1.0]
   - [kelvin, -1.0]
 display_names: [Specific heat capacity (constant pressure)]
-<<<<<<< HEAD
-display_symbols: [c_{p}]
-=======
-display_symbols: [c_P]
->>>>>>> 3f2425da
+display_symbols: [c_p]
 shape: 1
 comment: ''
 category: property