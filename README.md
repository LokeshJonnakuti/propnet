--- conflicted
+++ resolved
@@ -91,11 +91,7 @@
 
 # Contributors
 
-<<<<<<< HEAD
-@computron, @mkhorton, @LeighWeston86 
-=======
-@computron, @mkhorton, @vtshitoyan
->>>>>>> d54fcf4a
+@computron, @mkhorton, @vtshitoyan, @LeighWeston86 
 
 # Acknowledgements
 
